--- conflicted
+++ resolved
@@ -1,4 +1,3 @@
-<<<<<<< HEAD
 import type { NextApiRequest, NextApiResponse } from 'next';
 import { PollingService } from '@/lib/services/polling-service';
 import { OPENSKY_API_CONFIG } from '@/lib/config/opensky';
@@ -54,71 +53,4 @@
             message: process.env.NODE_ENV === 'development' ? (error as Error).message : undefined
         });
     }
-}
-=======
-import { NextApiRequest, NextApiResponse } from 'next';
-import { OpenSkyManager } from '@/lib/services/openSkyService';
-
-const openSkyService = OpenSkyManager.getInstance();
-
-function handleWebSocket(server: any): void {
-    server.on('connection', (wsClient: any) => {
-        (openSkyService as any).addClient(wsClient);
-
-        wsClient.on('close', () => {
-            console.log('WebSocket client disconnected');
-            (openSkyService as any).removeClient(wsClient);
-        });
-
-        const pingInterval = setInterval(() => {
-            if (wsClient.isAlive === false) {
-                wsClient.terminate();
-                clearInterval(pingInterval);
-                return;
-            }
-            wsClient.isAlive = false;
-            wsClient.ping();
-        }, 30000);
-
-        wsClient.on('close', () => {
-            clearInterval(pingInterval);
-        });
-    });
-}
-
-export default async function handler(
-    req: NextApiRequest,
-    res: NextApiResponse
-): Promise<void> {
-    const server = (req as any).socket?.server;
-    const upgradeHeader = req.headers.upgrade?.toLowerCase();
-
-    if (server && upgradeHeader === 'websocket') {
-        handleWebSocket(server);
-        res.end();
-        return;
-    }
-
-    const { icao24s } = req.query;
-
-    if (!icao24s) {
-        return res.status(400).json({ error: 'Missing icao24s parameter' });
-    }
-
-    try {
-        const icaoList = Array.isArray(icao24s) ? icao24s : icao24s.split(',');
-
-        const positions = await openSkyService.getAircraft(icaoList);
-        res.status(200).json({ aircraft: positions });
-    } catch (error) {
-        console.error('OpenSky API error:', error);
-        res.status(500).json({ error: 'Failed to fetch from OpenSky' });
-    }
-}
-
-export const config = {
-    api: {
-        bodyParser: false,
-    },
-};
->>>>>>> 798df221
+}